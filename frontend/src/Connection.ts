--- conflicted
+++ resolved
@@ -156,15 +156,16 @@
   }
 
   public handleMessages = (messages: FeedMessage.Message[]) => {
-<<<<<<< HEAD
-    const { nodes, nodeVersions, chains, sortBy, selectedColumns } = this.state;
-
-    const nodesRef = nodes.ref();
-    const versionsRef = nodeVersions.ref();
-=======
-    const { nodes, chains, sortBy, selectedColumns } = this.appState;
-    const nodesStateRef = nodes.ref;
->>>>>>> 08065957
+    const {
+      nodes,
+      nodeVersions,
+      chains,
+      sortBy,
+      selectedColumns,
+    } = this.appState;
+
+    const nodesRef = nodes.ref;
+    const versionsRef = nodeVersions.ref;
 
     const afg = new AfgHandling(this.appUpdate, this.appState);
 
@@ -350,12 +351,8 @@
 
           if (this.appState.subscribed === message.payload) {
             nodes.clear();
-<<<<<<< HEAD
             nodeVersions.clear();
-            this.state = this.update({ subscribed: null, nodes, chains });
-=======
             this.appUpdate({ subscribed: null, nodes, chains });
->>>>>>> 08065957
             this.resetConsensus();
           }
 
@@ -425,16 +422,11 @@
       }
     }
 
-<<<<<<< HEAD
     if (
       nodes.hasChangedSince(nodesRef) ||
       nodeVersions.hasChangedSince(versionsRef)
     ) {
-      this.state = this.update({ nodes });
-=======
-    if (nodes.hasChangedSince(nodesStateRef)) {
       this.appUpdate({ nodes });
->>>>>>> 08065957
     }
 
     this.autoSubscribe();
