import * as React from 'react';
import { Connection } from '../../Connection';
import { Types, Maybe } from '../../common';
<<<<<<< HEAD
import { State as AppState } from '../../state';
import { formatNumber, secondsWithPrecision, getHashData } from '../../utils';
import { Tab } from './';
import { Tile, VersionsTile, Ago, List, Map, Settings, Consensus } from '../';
=======
import { State as AppState, Update as AppUpdate } from '../../state';
import { getHashData } from '../../utils';
import { Header } from './';
import { Tile, Ago, List, Map, Settings, Consensus } from '../';
>>>>>>> 08065957
import { Persistent, PersistentObject, PersistentSet } from '../../persist';

import './Chain.css';

export namespace Chain {
  export type Display = 'list' | 'map' | 'settings' | 'consensus';

  export interface Props {
    appState: Readonly<AppState>;
    appUpdate: AppUpdate;
    connection: Promise<Connection>;
    settings: PersistentObject<AppState.Settings>;
    pins: PersistentSet<Types.NodeName>;
    sortBy: Persistent<Maybe<number>>;
  }

  export interface State {
    display: Display;
  }
}

export class Chain extends React.Component<Chain.Props, Chain.State> {
  constructor(props: Chain.Props) {
    super(props);

    let display: Chain.Display = 'list';

    switch (getHashData().tab) {
      case 'map':
        display = 'map';
        break;
      case 'settings':
        display = 'settings';
        break;
      case 'consensus':
        display = 'consensus';
        break;
    }

    this.state = {
      display,
    };
  }

  public render() {
    const { appState } = this.props;
    const { best, finalized, blockTimestamp, blockAverage } = appState;
    const { display: currentTab } = this.state;
    const { nodeVersions } = appState;
    const nodeVersionsRef = nodeVersions.ref();

    return (
      <div className="Chain">
<<<<<<< HEAD
        <div className="Chain-header">
          <Tile icon={blockIcon} title="Best Block">
            #{formatNumber(best)}
          </Tile>
          <Tile icon={finalizedIcon} title="Finalized Block">
            #{formatNumber(finalized)}
          </Tile>
          <Tile icon={blockTimeIcon} title="Average Time">
            {blockAverage == null
              ? '-'
              : secondsWithPrecision(blockAverage / 1000)}
          </Tile>
          <Tile icon={lastTimeIcon} title="Last Block">
            <Ago when={blockTimestamp} />
          </Tile>
          <VersionsTile
            nodeVersions={nodeVersions}
            stateRef={nodeVersionsRef}
          />
          <div className="Chain-tabs">
            <Tab
              icon={listIcon}
              label="List"
              display="list"
              tab=""
              current={currentTab}
              setDisplay={this.setDisplay}
            />
            <Tab
              icon={worldIcon}
              label="Map"
              display="map"
              tab="map"
              current={currentTab}
              setDisplay={this.setDisplay}
            />
            <Tab
              icon={consensusIcon}
              label="Consensus"
              display="consensus"
              tab="consensus"
              current={currentTab}
              setDisplay={this.setDisplay}
            />
            <Tab
              icon={settingsIcon}
              label="Settings"
              display="settings"
              tab="settings"
              current={currentTab}
              setDisplay={this.setDisplay}
            />
          </div>
        </div>
=======
        <Header
          best={best}
          finalized={finalized}
          blockAverage={blockAverage}
          blockTimestamp={blockTimestamp}
          currentTab={currentTab}
          setDisplay={this.setDisplay}
        />
>>>>>>> 08065957
        <div className="Chain-content-container">
          <div className="Chain-content">{this.renderContent()}</div>
        </div>
      </div>
    );
  }

  private renderContent() {
    const { display } = this.state;

    if (display === 'settings') {
      return <Settings settings={this.props.settings} />;
    }

    const { appState, appUpdate, connection, pins, sortBy } = this.props;

    if (display === 'consensus') {
      return <Consensus appState={appState} connection={connection} />;
    }

    return display === 'list' ? (
      <List
        appState={appState}
        appUpdate={appUpdate}
        pins={pins}
        sortBy={sortBy}
      />
    ) : (
      <Map appState={appState} />
    );
  }

  private setDisplay = (display: Chain.Display) => {
    this.setState({ display });
  };
}<|MERGE_RESOLUTION|>--- conflicted
+++ resolved
@@ -1,17 +1,10 @@
 import * as React from 'react';
 import { Connection } from '../../Connection';
 import { Types, Maybe } from '../../common';
-<<<<<<< HEAD
-import { State as AppState } from '../../state';
-import { formatNumber, secondsWithPrecision, getHashData } from '../../utils';
-import { Tab } from './';
-import { Tile, VersionsTile, Ago, List, Map, Settings, Consensus } from '../';
-=======
 import { State as AppState, Update as AppUpdate } from '../../state';
 import { getHashData } from '../../utils';
 import { Header } from './';
 import { Tile, Ago, List, Map, Settings, Consensus } from '../';
->>>>>>> 08065957
 import { Persistent, PersistentObject, PersistentSet } from '../../persist';
 
 import './Chain.css';
@@ -58,78 +51,26 @@
 
   public render() {
     const { appState } = this.props;
-    const { best, finalized, blockTimestamp, blockAverage } = appState;
+    const {
+      best,
+      finalized,
+      blockTimestamp,
+      blockAverage,
+      nodeVersions,
+    } = appState;
     const { display: currentTab } = this.state;
-    const { nodeVersions } = appState;
-    const nodeVersionsRef = nodeVersions.ref();
 
     return (
       <div className="Chain">
-<<<<<<< HEAD
-        <div className="Chain-header">
-          <Tile icon={blockIcon} title="Best Block">
-            #{formatNumber(best)}
-          </Tile>
-          <Tile icon={finalizedIcon} title="Finalized Block">
-            #{formatNumber(finalized)}
-          </Tile>
-          <Tile icon={blockTimeIcon} title="Average Time">
-            {blockAverage == null
-              ? '-'
-              : secondsWithPrecision(blockAverage / 1000)}
-          </Tile>
-          <Tile icon={lastTimeIcon} title="Last Block">
-            <Ago when={blockTimestamp} />
-          </Tile>
-          <VersionsTile
-            nodeVersions={nodeVersions}
-            stateRef={nodeVersionsRef}
-          />
-          <div className="Chain-tabs">
-            <Tab
-              icon={listIcon}
-              label="List"
-              display="list"
-              tab=""
-              current={currentTab}
-              setDisplay={this.setDisplay}
-            />
-            <Tab
-              icon={worldIcon}
-              label="Map"
-              display="map"
-              tab="map"
-              current={currentTab}
-              setDisplay={this.setDisplay}
-            />
-            <Tab
-              icon={consensusIcon}
-              label="Consensus"
-              display="consensus"
-              tab="consensus"
-              current={currentTab}
-              setDisplay={this.setDisplay}
-            />
-            <Tab
-              icon={settingsIcon}
-              label="Settings"
-              display="settings"
-              tab="settings"
-              current={currentTab}
-              setDisplay={this.setDisplay}
-            />
-          </div>
-        </div>
-=======
         <Header
           best={best}
           finalized={finalized}
           blockAverage={blockAverage}
           blockTimestamp={blockTimestamp}
           currentTab={currentTab}
+          nodeVersions={nodeVersions}
           setDisplay={this.setDisplay}
         />
->>>>>>> 08065957
         <div className="Chain-content-container">
           <div className="Chain-content">{this.renderContent()}</div>
         </div>
